--- conflicted
+++ resolved
@@ -153,13 +153,8 @@
    * Detects schema from an uri, i. e.
    * from `json://some-data`, detects `json`.
    */
-<<<<<<< HEAD
-  _detectSchema (url: string): ?string {
-    const matchResult = url.match(/([a-z]+):\/\//i);
-=======
   _detectSchema (uri: string): ?string {
-    const matchResult = uri.match(/(\w+):\/\//i);
->>>>>>> 1ba961f5
+    const matchResult = uri.match(/([a-z]+):\/\//i);
     return matchResult ? matchResult[1] : null;
   }
 

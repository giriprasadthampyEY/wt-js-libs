{
  "name": "@windingtree/wt-js-libs",
  "version": "0.2.7",
  "description": "Javascript libraries to interact with the Winding Tree contracts",
  "main": "dist/node/wt-js-libs.js",
  "directories": {
    "test": "test"
  },
  "scripts": {
    "flow": "flow",
    "lint": "eslint src test",
    "test": "rimraf .nyc_output .nyc_coverage && ./test/utils/scripts/localtestnet.sh",
    "test-runner": "nyc --clean=false --reporter=text mocha \"test/**/*.spec.js\" --timeout 20000 --require babel-register --require babel-polyfill",
    "coverage": "nyc report --reporter=text-lcov | coveralls",
    "clean": "rimraf dist && rimraf docs",
    "build": "webpack --config webpack.config.js --mode production",
    "docs": "rimraf docs && mkdir docs && documentation build src/** -f md -o docs/reference.md"
  },
  "publishConfig": {
    "access": "public"
  },
  "repository": {
    "type": "git",
    "url": "https://github.com/windingtree/wt-js-libs"
  },
  "keywords": [
    "winding-tree",
    "security",
    "encryption",
    "smart-contracts"
  ],
  "author": "Winding Tree Developers <dev@windingtree.com>",
  "license": "Apache-2.0",
  "browser": {
    "fs": false,
    "child_process": false
  },
  "dependencies": {
    "@windingtree/lif-token": "^0.1.2-erc827",
<<<<<<< HEAD
    "@windingtree/wt-contracts": "^0.2.4",
=======
    "@windingtree/wt-contracts": "^0.2.3",
    "babel-runtime": "^6.26.0",
>>>>>>> b5e530a0
    "bignumber.js": "^7.2.1",
    "lodash.clonedeep": "^4.5.0",
    "web3": "^1.0.0-beta.34"
  },
  "devDependencies": {
    "@windingtree/off-chain-adapter-in-memory": "^3.1.1",
    "babel-core": "^6.26.3",
    "babel-eslint": "^8.2.6",
    "babel-loader": "^7.1.4",
    "babel-plugin-transform-builtin-extend": "^1.1.2",
    "babel-plugin-transform-object-rest-spread": "^6.26.0",
    "babel-plugin-transform-runtime": "^6.23.0",
    "babel-polyfill": "^6.26.0",
    "babel-preset-env": "^1.7.0",
    "babel-preset-flow": "^6.23.0",
    "babel-register": "^6.26.0",
    "bn.js": "^4.0.0",
    "chai": "^4.1.2",
    "chai-string": "^1.4.0",
    "coveralls": "^3.0.1",
    "documentation": "^8.0.1",
    "esdoc": "^1.1.0",
    "esdoc-ecmascript-proposal-plugin": "^1.0.0",
    "esdoc-node": "^1.0.2",
    "esdoc-standard-plugin": "^1.0.0",
    "eslint": "^5.0.1",
    "eslint-config-standard": "^11.0.0",
    "eslint-plugin-flowtype": "^2.49.3",
    "eslint-plugin-import": "^2.13.0",
    "eslint-plugin-node": "^7.0.1",
    "eslint-plugin-promise": "^3.8.0",
    "eslint-plugin-standard": "^3.1.0",
    "flow-bin": "^0.76.0",
    "ganache-cli": "^6.1.6",
    "jsdom": "^11.11.0",
    "jsdom-global": "3.0.2",
    "lodash.isfunction": "^3.0.9",
    "mocha": "^5.2.0",
    "node-loader": "^0.6.0",
    "nyc": "^12.0.2",
    "rimraf": "^2.6.2",
    "sinon": "^6.0.1",
    "truffle": "^4.1.12",
    "truffle-contract": "^3.0.6",
    "web3-eth-abi": "^1.0.0-beta.34",
    "webpack": "^4.16.1",
    "webpack-bundle-size-analyzer": "^2.7.0",
    "webpack-cli": "^3.1.0",
    "webpack-node-externals": "^1.7.2"
  },
  "engines": {
    "node": ">=10.3.0"
  }
}<|MERGE_RESOLUTION|>--- conflicted
+++ resolved
@@ -37,12 +37,8 @@
   },
   "dependencies": {
     "@windingtree/lif-token": "^0.1.2-erc827",
-<<<<<<< HEAD
     "@windingtree/wt-contracts": "^0.2.4",
-=======
-    "@windingtree/wt-contracts": "^0.2.3",
     "babel-runtime": "^6.26.0",
->>>>>>> b5e530a0
     "bignumber.js": "^7.2.1",
     "lodash.clonedeep": "^4.5.0",
     "web3": "^1.0.0-beta.34"

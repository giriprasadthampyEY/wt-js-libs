import { assert } from 'chai';
import sinon from 'sinon';
import helpers from '../../utils/helpers';
import OnChainHotel from '../../../src/data-model/on-chain-hotel';
import StoragePointer from '../../../src/storage-pointer';

describe('WTLibs.data-model.OnChainHotel', () => {
  let contractsStub, utilsStub, indexContractStub, walletStub, urlStub, managerStub;
  const validUrl = 'schema://new-url';
  const validManager = 'manager';

  beforeEach(() => {
    utilsStub = {
      getCurrentWeb3Provider: sinon.stub().returns('current-provider'),
      applyGasCoefficient: sinon.stub().returns(12),
      determineCurrentAddressNonce: sinon.stub().resolves(3),
      determineDeployedContractFutureAddress: sinon.stub().returns('future-address'),
    };
    urlStub = helpers.stubContractMethodResult('some-remote-url');
    managerStub = helpers.stubContractMethodResult('some-remote-manager');
    contractsStub = {
      getHotelInstance: sinon.stub().resolves({
        methods: {
          dataUri: urlStub,
          manager: managerStub,
          editInfo: helpers.stubContractMethodResult('info-edited'),
        },
      }),
    };
    indexContractStub = {
      options: {
        address: 'index-address',
      },
      methods: {
        callHotel: helpers.stubContractMethodResult('called-hotel'),
        registerHotel: helpers.stubContractMethodResult('registered-hotel'),
        deleteHotel: helpers.stubContractMethodResult('deleted-hotel'),
      },
    };
    walletStub = {
      signAndSendTransaction: sinon.spy((txOpts, callback) => {
        if (callback) {
          callback();
        }
        return Promise.resolve('tx-hash');
      }),
    };
  });

  describe('initialize', () => {
    it('should setup dataUri and manager fields', async () => {
      const provider = new OnChainHotel(utilsStub, contractsStub, indexContractStub);
      assert.isUndefined(provider.dataUri);
      assert.isUndefined(provider.manager);
      await provider.initialize();
      assert.isDefined(provider.dataUri);
      assert.isDefined(provider.manager);
      assert.isFalse(provider.onChainDataset.isDeployed());
    });

    it('should mark eth backed dataset as deployed if address is passed', async () => {
      const provider = await OnChainHotel.createInstance(utilsStub, contractsStub, indexContractStub, 'fake-address');
      assert.isTrue(provider.onChainDataset.isDeployed());
    });
  });

  describe('dataIndex', () => {
    it('should setup StoragePointer during the first access', async () => {
      const storagePointerSpy = sinon.spy(StoragePointer, 'createInstance');
      const provider = await OnChainHotel.createInstance(utilsStub, contractsStub, indexContractStub, 'fake-address');
      provider.dataUri = 'json://something-new';
      assert.equal(storagePointerSpy.callCount, 0);
      await provider.dataIndex;
      assert.equal(storagePointerSpy.callCount, 1);
      assert.equal(storagePointerSpy.firstCall.args[0], 'json://something-new');
      storagePointerSpy.restore();
    });

    it('should reuse StoragePointer instance in successive calls', async () => {
      const storagePointerSpy = sinon.spy(StoragePointer, 'createInstance');
      const provider = await OnChainHotel.createInstance(utilsStub, contractsStub, indexContractStub, 'fake-address');
      provider.dataUri = 'json://something-new';
      assert.equal(storagePointerSpy.callCount, 0);
      await provider.dataIndex;
      assert.equal(storagePointerSpy.callCount, 1);
      await provider.dataIndex;
      assert.equal(storagePointerSpy.callCount, 1);
      storagePointerSpy.restore();
    });
  });

  describe('setLocalData', () => {
    it('should set dataUri', async () => {
      const provider = await OnChainHotel.createInstance(utilsStub, contractsStub, indexContractStub);
<<<<<<< HEAD
      await provider.setLocalData({ url: validUrl, manager: validManager });
      assert.equal(await provider.url, validUrl);
      await provider.setLocalData({ url: 'schema://another-url', manager: validManager });
      assert.equal(await provider.url, 'schema://another-url');
    });

    it('should never null url', async () => {
      try {
        const provider = await OnChainHotel.createInstance(utilsStub, contractsStub, indexContractStub);
        await provider.setLocalData({ url: validUrl, manager: validManager });
        assert.equal(await provider.url, validUrl);
        await provider.setLocalData({ url: null, manager: validManager });
      } catch (e) {
        assert.match(e.message, /cannot update hotel/i);
        assert.match(e.message, /cannot set url when it is not provided/i);
      }
    });

    it('should never set invalid url', async () => {
      try {
        const provider = await OnChainHotel.createInstance(utilsStub, contractsStub, indexContractStub);
        await provider.setLocalData({ url: validUrl, manager: validManager });
        assert.equal(await provider.url, validUrl);
        await provider.setLocalData({ url: 'invalid-url', manager: validManager });
      } catch (e) {
        assert.match(e.message, /cannot update hotel/i);
        assert.match(e.message, /cannot set url with invalid format/i);
      }
=======
      await provider.setLocalData({ dataUri: 'new-url' });
      assert.equal(await provider.dataUri, 'new-url');
      await provider.setLocalData({ dataUri: 'another-url' });
      assert.equal(await provider.dataUri, 'another-url');
    });

    it('should never null dataUri', async () => {
      const provider = await OnChainHotel.createInstance(utilsStub, contractsStub, indexContractStub);
      await provider.setLocalData({ dataUri: 'new-url' });
      assert.equal(await provider.dataUri, 'new-url');
      await provider.setLocalData({ dataUri: null });
      assert.equal(await provider.dataUri, 'new-url');
>>>>>>> 1ba961f5
    });

    it('should set manager only when not yet deployed', async () => {
      try {
        const provider = await OnChainHotel.createInstance(utilsStub, contractsStub, indexContractStub);
        await provider.setLocalData({ manager: validManager, url: validUrl });
        assert.equal(await provider.manager, validManager);
        provider.address = '0xsomething';
        await provider.setLocalData({ manager: 'another-manager', url: validUrl });
      } catch (e) {
        assert.match(e.message, /cannot update hotel/i);
        assert.match(e.message, /Cannot set manager when hotel is deployed/i);
      }
    });

    it('should never null manager', async () => {
      try {
        const provider = await OnChainHotel.createInstance(utilsStub, contractsStub, indexContractStub);
        await provider.setLocalData({ manager: validManager, url: validUrl });
        assert.equal(await provider.manager, validManager);
        await provider.setLocalData({ manager: null, url: validUrl });
      } catch (e) {
        assert.match(e.message, /cannot update hotel/i);
        assert.match(e.message, /cannot update hotel without manager/i);
      }
    });
  });

  describe('toPlainObject', () => {
    it('should return a plain JS object', async () => {
      const provider = await OnChainHotel.createInstance(utilsStub, contractsStub, indexContractStub);
<<<<<<< HEAD
      await provider.setLocalData({ url: validUrl, manager: validManager });
      const plainHotel = await provider.toPlainObject();
      assert.equal(plainHotel.url, validUrl);
      assert.equal(plainHotel.manager, validManager);
=======
      await provider.setLocalData({ dataUri: 'some-url', manager: 'some-manager' });
      const plainHotel = await provider.toPlainObject();
      assert.equal(plainHotel.dataUri, 'some-url');
      assert.equal(plainHotel.manager, 'some-manager');
>>>>>>> 1ba961f5
      assert.isUndefined(plainHotel.toPlainObject);
    });
  });

  describe('remote data definition', () => {
    it('should setup remoteGetter for dataUri', async () => {
      const provider = await OnChainHotel.createInstance(utilsStub, contractsStub, indexContractStub, 'fake-address');
      assert.equal(urlStub().call.callCount, 0);
<<<<<<< HEAD
      await provider.url;
      // The getter of url calls twice this._url
      assert.equal(urlStub().call.callCount, 2);
=======
      await provider.dataUri;
      assert.equal(urlStub().call.callCount, 1);
>>>>>>> 1ba961f5
    });

    it('should setup remoteGetter for manager', async () => {
      const provider = await OnChainHotel.createInstance(utilsStub, contractsStub, indexContractStub, 'fake-address');
      assert.equal(managerStub().call.callCount, 0);
      await provider.manager;
      // The getter of manager calls twice this._manager
      assert.equal(managerStub().call.callCount, 2);
    });
  });

  describe('createOnChainData', () => {
    let provider;
    beforeEach(async () => {
      provider = await OnChainHotel.createInstance(utilsStub, contractsStub, indexContractStub);
    });
    it('should precompute address', async () => {
      const result = await provider.createOnChainData(walletStub, {});
      assert.deepEqual(result, ['tx-hash']);
      // index nonce + caller nonce
      assert.equal(utilsStub.determineCurrentAddressNonce.callCount, 2);
      assert.equal(utilsStub.determineDeployedContractFutureAddress.callCount, 1);
      assert.equal(walletStub.signAndSendTransaction.callCount, 1);
    });

    // TODO test cross hotel.manager vs. wallet.account

    it('should call registerHotel with applied gasCoefficient', async () => {
      const result = await provider.createOnChainData(walletStub, { from: 'xx' });
      assert.deepEqual(result, ['tx-hash']);
      assert.equal(utilsStub.applyGasCoefficient.callCount, 1);
      assert.equal(indexContractStub.methods.registerHotel().estimateGas.callCount, 1);
      assert.equal(indexContractStub.methods.registerHotel().encodeABI.callCount, 1);
      assert.equal(indexContractStub.methods.registerHotel().estimateGas.firstCall.args[0].from, 'xx');
      assert.equal(walletStub.signAndSendTransaction.callCount, 1);
      assert.equal(walletStub.signAndSendTransaction.firstCall.args[0].from, 'xx');
    });

    it('should mark dataset as deployed on success', async () => {
      assert.isFalse(provider.onChainDataset.isDeployed());
      await provider.createOnChainData(walletStub, { from: 'xx' });
      assert.isTrue(provider.onChainDataset.isDeployed());
    });

    it('should throw on transaction error', async () => {
      walletStub.signAndSendTransaction = sinon.stub().rejects(new Error('Cannot send signed transaction'));
      try {
        await provider.createOnChainData(walletStub, { from: 'xx' });
        throw new Error('should not have been called');
      } catch (e) {
        assert.match(e.message, /cannot create hotel/i);
      }
    });
  });

  describe('updateOnChainData', () => {
    let provider;
    beforeEach(async () => {
      provider = await OnChainHotel.createInstance(utilsStub, contractsStub, indexContractStub, 'fake-address');
<<<<<<< HEAD
      provider.url = validUrl;
=======
      provider.dataUri = 'something new';
>>>>>>> 1ba961f5
    });

    it('should throw on an undeployed contract', async () => {
      try {
        let provider = await OnChainHotel.createInstance(utilsStub, contractsStub, indexContractStub);
        await provider.updateOnChainData(walletStub, {});
        throw new Error('should not have been called');
      } catch (e) {
        assert.match(e.message, /cannot get hotel/i);
      }
    });

    it('should throw when updating hotel without dataUri', async () => {
      try {
        provider.dataUri = null;
        await provider.updateOnChainData(walletStub, {});
        throw new Error('should not have been called');
      } catch (e) {
        assert.match(e.message, /cannot set dataUri when it is not provided/i);
      }
    });

    it('should call callHotel with applied gasCoefficient', async () => {
      const result = await provider.updateOnChainData(walletStub, { from: 'xx' });
      assert.deepEqual(result, ['tx-hash']);
      assert.equal(utilsStub.applyGasCoefficient.callCount, 1);
      assert.equal(indexContractStub.methods.callHotel().estimateGas.callCount, 1);
      assert.equal(indexContractStub.methods.callHotel().encodeABI.callCount, 1);
      assert.equal(indexContractStub.methods.callHotel().estimateGas.firstCall.args[0].from, 'xx');
      assert.equal(walletStub.signAndSendTransaction.callCount, 1);
      assert.equal(walletStub.signAndSendTransaction.firstCall.args[0].from, 'xx');
    });

    it('should throw on error', async () => {
      walletStub.signAndSendTransaction = sinon.stub().rejects(new Error('Cannot send signed transaction'));
      try {
        await provider.updateOnChainData(walletStub, { from: 'xx' });
        throw new Error('should not have been called');
      } catch (e) {
        assert.match(e.message, /cannot update hotel/i);
      }
    });
  });

  describe('removeOnChainData', () => {
    let provider;
    beforeEach(async () => {
      provider = await OnChainHotel.createInstance(utilsStub, contractsStub, indexContractStub, 'fake-address');
    });

    it('should throw on an undeployed contract', async () => {
      try {
        provider.onChainDataset.__deployedFlag = false;
        await provider.removeOnChainData(walletStub, {});
        throw new Error('should not have been called');
      } catch (e) {
        assert.match(e.message, /cannot remove hotel/i);
      }
    });

    it('should call deleteHotel with applied gasCoefficient', async () => {
      const result = await provider.removeOnChainData(walletStub, { from: 'xx' });
      assert.deepEqual(result, ['tx-hash']);
      assert.equal(utilsStub.applyGasCoefficient.callCount, 1);
      assert.equal(indexContractStub.methods.deleteHotel().estimateGas.callCount, 1);
      assert.equal(indexContractStub.methods.deleteHotel().encodeABI.callCount, 1);
      assert.equal(indexContractStub.methods.deleteHotel().estimateGas.firstCall.args[0].from, 'xx');
      assert.equal(walletStub.signAndSendTransaction.callCount, 1);
      assert.equal(walletStub.signAndSendTransaction.firstCall.args[0].from, 'xx');
    });

    it('should mark dataset as obsolete on success', async () => {
      assert.isFalse(provider.onChainDataset.isObsolete());
      await provider.removeOnChainData(walletStub, { from: 'xx' });
      assert.isTrue(provider.onChainDataset.isObsolete());
    });

    it('should throw on error', async () => {
      walletStub.signAndSendTransaction = sinon.stub().rejects(new Error('Cannot send signed transaction'));
      try {
        await provider.removeOnChainData(walletStub, { from: 'xx' });
        throw new Error('should not have been called');
      } catch (e) {
        assert.match(e.message, /cannot remove hotel/i);
      }
    });
  });
});<|MERGE_RESOLUTION|>--- conflicted
+++ resolved
@@ -6,7 +6,7 @@
 
 describe('WTLibs.data-model.OnChainHotel', () => {
   let contractsStub, utilsStub, indexContractStub, walletStub, urlStub, managerStub;
-  const validUrl = 'schema://new-url';
+  const validUri = 'schema://new-url';
   const validManager = 'manager';
 
   beforeEach(() => {
@@ -92,58 +92,43 @@
   describe('setLocalData', () => {
     it('should set dataUri', async () => {
       const provider = await OnChainHotel.createInstance(utilsStub, contractsStub, indexContractStub);
-<<<<<<< HEAD
-      await provider.setLocalData({ url: validUrl, manager: validManager });
-      assert.equal(await provider.url, validUrl);
-      await provider.setLocalData({ url: 'schema://another-url', manager: validManager });
-      assert.equal(await provider.url, 'schema://another-url');
-    });
-
-    it('should never null url', async () => {
+      await provider.setLocalData({ dataUri: validUri, manager: validManager });
+      assert.equal(await provider.dataUri, validUri);
+      await provider.setLocalData({ dataUri: 'schema://another-url', manager: validManager });
+      assert.equal(await provider.dataUri, 'schema://another-url');
+    });
+
+    it('should never null dataUri', async () => {
       try {
         const provider = await OnChainHotel.createInstance(utilsStub, contractsStub, indexContractStub);
-        await provider.setLocalData({ url: validUrl, manager: validManager });
-        assert.equal(await provider.url, validUrl);
-        await provider.setLocalData({ url: null, manager: validManager });
-      } catch (e) {
-        assert.match(e.message, /cannot update hotel/i);
-        assert.match(e.message, /cannot set url when it is not provided/i);
+        await provider.setLocalData({ dataUri: validUri, manager: validManager });
+        assert.equal(await provider.dataUri, validUri);
+        await provider.setLocalData({ dataUri: null, manager: validManager });
+      } catch (e) {
+        assert.match(e.message, /cannot update hotel/i);
+        assert.match(e.message, /cannot set dataUri when it is not provided/i);
       }
     });
 
     it('should never set invalid url', async () => {
       try {
         const provider = await OnChainHotel.createInstance(utilsStub, contractsStub, indexContractStub);
-        await provider.setLocalData({ url: validUrl, manager: validManager });
-        assert.equal(await provider.url, validUrl);
-        await provider.setLocalData({ url: 'invalid-url', manager: validManager });
-      } catch (e) {
-        assert.match(e.message, /cannot update hotel/i);
-        assert.match(e.message, /cannot set url with invalid format/i);
-      }
-=======
-      await provider.setLocalData({ dataUri: 'new-url' });
-      assert.equal(await provider.dataUri, 'new-url');
-      await provider.setLocalData({ dataUri: 'another-url' });
-      assert.equal(await provider.dataUri, 'another-url');
-    });
-
-    it('should never null dataUri', async () => {
-      const provider = await OnChainHotel.createInstance(utilsStub, contractsStub, indexContractStub);
-      await provider.setLocalData({ dataUri: 'new-url' });
-      assert.equal(await provider.dataUri, 'new-url');
-      await provider.setLocalData({ dataUri: null });
-      assert.equal(await provider.dataUri, 'new-url');
->>>>>>> 1ba961f5
+        await provider.setLocalData({ dataUri: validUri, manager: validManager });
+        assert.equal(await provider.dataUri, validUri);
+        await provider.setLocalData({ dataUri: 'invalid-url', manager: validManager });
+      } catch (e) {
+        assert.match(e.message, /cannot update hotel/i);
+        assert.match(e.message, /cannot set dataUri with invalid format/i);
+      }
     });
 
     it('should set manager only when not yet deployed', async () => {
       try {
         const provider = await OnChainHotel.createInstance(utilsStub, contractsStub, indexContractStub);
-        await provider.setLocalData({ manager: validManager, url: validUrl });
+        await provider.setLocalData({ manager: validManager, dataUri: validUri });
         assert.equal(await provider.manager, validManager);
         provider.address = '0xsomething';
-        await provider.setLocalData({ manager: 'another-manager', url: validUrl });
+        await provider.setLocalData({ manager: 'another-manager', dataUri: validUri });
       } catch (e) {
         assert.match(e.message, /cannot update hotel/i);
         assert.match(e.message, /Cannot set manager when hotel is deployed/i);
@@ -153,9 +138,9 @@
     it('should never null manager', async () => {
       try {
         const provider = await OnChainHotel.createInstance(utilsStub, contractsStub, indexContractStub);
-        await provider.setLocalData({ manager: validManager, url: validUrl });
+        await provider.setLocalData({ manager: validManager, dataUri: validUri });
         assert.equal(await provider.manager, validManager);
-        await provider.setLocalData({ manager: null, url: validUrl });
+        await provider.setLocalData({ manager: null, dataUri: validUri });
       } catch (e) {
         assert.match(e.message, /cannot update hotel/i);
         assert.match(e.message, /cannot update hotel without manager/i);
@@ -166,17 +151,10 @@
   describe('toPlainObject', () => {
     it('should return a plain JS object', async () => {
       const provider = await OnChainHotel.createInstance(utilsStub, contractsStub, indexContractStub);
-<<<<<<< HEAD
-      await provider.setLocalData({ url: validUrl, manager: validManager });
+      await provider.setLocalData({ dataUri: validUri, manager: validManager });
       const plainHotel = await provider.toPlainObject();
-      assert.equal(plainHotel.url, validUrl);
+      assert.equal(plainHotel.dataUri, validUri);
       assert.equal(plainHotel.manager, validManager);
-=======
-      await provider.setLocalData({ dataUri: 'some-url', manager: 'some-manager' });
-      const plainHotel = await provider.toPlainObject();
-      assert.equal(plainHotel.dataUri, 'some-url');
-      assert.equal(plainHotel.manager, 'some-manager');
->>>>>>> 1ba961f5
       assert.isUndefined(plainHotel.toPlainObject);
     });
   });
@@ -185,14 +163,9 @@
     it('should setup remoteGetter for dataUri', async () => {
       const provider = await OnChainHotel.createInstance(utilsStub, contractsStub, indexContractStub, 'fake-address');
       assert.equal(urlStub().call.callCount, 0);
-<<<<<<< HEAD
-      await provider.url;
+      await provider.dataUri;
       // The getter of url calls twice this._url
       assert.equal(urlStub().call.callCount, 2);
-=======
-      await provider.dataUri;
-      assert.equal(urlStub().call.callCount, 1);
->>>>>>> 1ba961f5
     });
 
     it('should setup remoteGetter for manager', async () => {
@@ -252,11 +225,7 @@
     let provider;
     beforeEach(async () => {
       provider = await OnChainHotel.createInstance(utilsStub, contractsStub, indexContractStub, 'fake-address');
-<<<<<<< HEAD
-      provider.url = validUrl;
-=======
-      provider.dataUri = 'something new';
->>>>>>> 1ba961f5
+      provider.dataUri = validUri;
     });
 
     it('should throw on an undeployed contract', async () => {
